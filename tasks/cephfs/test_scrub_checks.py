--- conflicted
+++ resolved
@@ -165,19 +165,11 @@
         self.asok_command(mds_rank, "scrub_path /{0} repair".format(test_dir),
                           lambda j, r: self.json_validator(j, r, "return_code", 0))
 
-<<<<<<< HEAD
-        # wait a few second for background repair
-        time.sleep(10)
-
-        # fragstat should be fixed
-        self.mount_a.run_shell(["sudo", "rmdir", test_dir])
-=======
 	# wait a few second for background repair
 	time.sleep(10)
 
 	# fragstat should be fixed
 	self.mount_a.run_shell(["sudo", "rmdir", test_dir])
->>>>>>> ec0db68b
 
     @staticmethod
     def json_validator(json_out, rc, element, expected_value):
