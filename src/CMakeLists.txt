include(GetGitRevisionDescription)

enable_language(C ASM)
set(bindir ${CMAKE_INSTALL_PREFIX}/bin)
set(sbindir ${CMAKE_INSTALL_PREFIX}/sbin)
set(libdir ${CMAKE_INSTALL_PREFIX}/lib)
set(sysconfdir ${CMAKE_INSTALL_PREFIX}/etc)
set(pkgdatadir ${CMAKE_INSTALL_PREFIX}/share)
set(prefix ${CMAKE_INSTALL_PREFIX})

add_definitions("-DCEPH_LIBDIR=\"${libdir}\"")
add_definitions("-DCEPH_PKGLIBDIR=\"${libdir}\"")
add_definitions("-DHAVE_CONFIG_H -D__CEPH__ -D_FILE_OFFSET_BITS=64 -D_REENTRANT -D_THREAD_SAFE -D__STDC_FORMAT_MACROS -D_GNU_SOURCE")

set(CMAKE_ASM_COMPILER  ${PROJECT_SOURCE_DIR}/src/yasm-wrapper)
set(CMAKE_ASM_FLAGS "-f elf64")
set(CMAKE_C_FLAGS "${CMAKE_C_FLAGS} -rdynamic -Wall -Wtype-limits -Wignored-qualifiers -Winit-self -Wpointer-arith -Werror=format-security -fno-strict-aliasing -fsigned-char -fPIC")

execute_process(
  COMMAND yasm -f elf64 ${CMAKE_SOURCE_DIR}/src/common/crc32c_intel_fast_asm.S -o /dev/null
  RESULT_VARIABLE no_yasm
  OUTPUT_QUIET)
if(no_yasm)
  message(STATUS " we do not have a modern/working yasm")
else(no_yasm)
  message(STATUS " we have a modern and working yasm")
  execute_process(
    COMMAND uname -m
    OUTPUT_VARIABLE arch
    OUTPUT_STRIP_TRAILING_WHITESPACE)
  if(arch STREQUAL "x86_64")
    message(STATUS " we are x84_64")
    set(save_quiet ${CMAKE_REQUIRED_QUIET})
    set(CMAKE_REQUIRED_QUIET true)
    include(CheckCXXSourceCompiles)
    check_cxx_source_compiles("
      #if defined(__x86_64__) && defined(__ILP32__)
      #error x32
      #endif
      int main() {}
      " not_arch_x32)
    set(CMAKE_REQUIRED_QUIET ${save_quiet})
    if(not_arch_x32)
      message(STATUS " we are not x32")
      set(HAVE_GOOD_YASM_ELF64 1)
      add_definitions("-DHAVE_GOOD_YASM_ELF64")
      execute_process(COMMAND yasm -f elf64 -i
        ${CMAKE_SOURCE_DIR}/src/erasure-code/isa/isa-l/include/
        ${CMAKE_SOURCE_DIR}/src/erasure-code/isa/isa-l/erasure_code/gf_vect_dot_prod_avx2.asm.s
        -o /dev/null
        RESULT_VARIABLE rc
        OUTPUT_QUIET)
      if(NOT rc)
        set(HAVE_BETTER_YASM_ELF64 1)
        add_definitions("-DHAVE_BETTER_YASM_ELF64")
        message(STATUS " yasm can also build the isa-l stuff")
      endif(NOT rc)
    else(not_arch_x32)
      message(STATUS " we are x32; no yasm for you")
    endif(not_arch_x32)
  else(arch STREQUAL "x86_64")
    message(STATUS " we are not x86_64 && !x32")
  endif(arch STREQUAL "x86_64")
endif(no_yasm)


set(CMAKE_CXX_FLAGS "${CMAKE_C_FLAGS} -ftemplate-depth-1024 -Wno-invalid-offsetof -Wnon-virtual-dtor -Wno-invalid-offsetof -Wstrict-null-sentinel -Woverloaded-virtual")

# require c++11
include(CheckCXXCompilerFlag)
CHECK_CXX_COMPILER_FLAG("-std=c++11" COMPILER_SUPPORTS_CXX11)
if (COMPILER_SUPPORTS_CXX11)
  set(CMAKE_CXX_FLAGS "${CMAKE_CXX_FLAGS} -std=c++11")
else()
  message(FATAL_ERROR "The compiler ${CMAKE_CXX_COMPILER} has no C++11 support.")
endif()


set(EXTRALIBS uuid rt dl ${ATOMIC_OPS_LIBRARIES})

if(${WITH_PROFILER})
  list(APPEND EXTRALIBS profiler)
endif(${WITH_PROFILER})

if(USE_NSS)
  if(NSS_FOUND)
    if(NSPR_FOUND)
      set(CMAKE_CXX_FLAGS "${CMAKE_CXX_FLAGS} -I${NSS_INCLUDE_DIR} -I${NSPR_INCLUDE_DIR}")
    endif(NSPR_FOUND)
  endif(NSS_FOUND)
endif(USE_NSS)

set(GCOV_PREFIX_STRIP 4)

option(ENABLE_GIT_VERSION "build Ceph with git version string" ON)
if(${ENABLE_GIT_VERSION})
  get_git_head_revision(GIT_REFSPEC CEPH_GIT_VER)
  git_describe(CEPH_GIT_NICE_VER --always)
else(${ENABLE_GIT_VERSION})
  set(CEPH_GIT_VER "no_version")
  set(CEPH_GIT_NICE_VER "Development")
endif(${ENABLE_GIT_VERSION})

# Python stuff
find_package(PythonInterp 2 QUIET)
if(NOT PYTHONINTERP_FOUND)
  message(FATAL_ERROR "Python 2 interpreter not found.")
endif(NOT PYTHONINTERP_FOUND)

# if CMAKE_INSTALL_PREFIX is an empty string, must replace
# it with "/" to make PYTHON_INSTALL_TEMPLATE an absolute path to be
# consistent with all other installation paths.
if(CMAKE_INSTALL_PREFIX)
  set(PYTHON_INSTALL_TEMPLATE "${CMAKE_INSTALL_PREFIX}")
else(CMAKE_INSTALL_PREFIX)
  set(PYTHON_INSTALL_TEMPLATE "/")
endif(CMAKE_INSTALL_PREFIX)

execute_process(
  COMMAND
  ${PYTHON_EXECUTABLE} -c "from distutils import sysconfig; print sysconfig.get_python_lib(1,0,prefix='${PYTHON_INSTALL_TEMPLATE}')"
  OUTPUT_VARIABLE PYTHON_INSTDIR
  OUTPUT_STRIP_TRAILING_WHITESPACE)

if(HAVE_XIO)
  set(CMAKE_CXX_FLAGS "${CMAKE_CXX_FLAGS} -I${Xio_INCLUDE_DIR}")
  list(APPEND EXTRALIBS ${Xio_LIBRARY} ibverbs rdmacm pthread rt)
endif(HAVE_XIO)

# sort out which allocator to use
if(Tcmalloc_FOUND)
  set(ALLOC_LIBS tcmalloc)
  set(CMAKE_CXX_FLAGS "${CMAKE_CXX_FLAGS} -fno-builtin-malloc -fno-builtin-calloc -fno-builtin-realloc -fno-builtin-free")
  set(TCMALLOC_srcs perfglue/heap_profiler.cc)
elseif(NOT Tcmalloc_FOUND AND JEMALLOC_FOUND)
  set(ALLOC_LIBS jemalloc)
  set(CMAKE_CXX_FLAGS "${CMAKE_CXX_FLAGS} -fno-builtin-malloc -fno-builtin-calloc -fno-builtin-realloc -fno-builtin-free")
  set(TCMALLOC_srcs perfglue/disabled_heap_profiler.cc)
elseif(${ALLOCATOR} STREQUAL "libc")
  set(TCMALLOC_srcs perfglue/disabled_heap_profiler.cc)
endif()

# tcmalloc heap profiler
set(heap_profiler_files ${TCMALLOC_srcs})
add_library(heap_profiler_objs OBJECT ${heap_profiler_files})

# Common infrastructure
configure_file(
  ${CMAKE_SOURCE_DIR}/src/ceph_ver.h.in.cmake
  ${CMAKE_BINARY_DIR}/src/include/ceph_ver.h
  @ONLY)

set(arch_files
  arch/arm.c
  arch/intel.c
  arch/probe.cc)

set(auth_files
  auth/AuthAuthorizeHandler.cc
  auth/AuthClientHandler.cc
  auth/AuthSessionHandler.cc
  auth/AuthMethodList.cc
  auth/cephx/CephxAuthorizeHandler.cc
  auth/cephx/CephxClientHandler.cc
  auth/cephx/CephxProtocol.cc
  auth/cephx/CephxSessionHandler.cc
  auth/none/AuthNoneAuthorizeHandler.cc
  auth/unknown/AuthUnknownAuthorizeHandler.cc
  auth/Crypto.cc
  auth/KeyRing.cc
  auth/RotatingKeyRing.cc)

set(mds_files)
list(APPEND mds_files
  mds/MDSMap.cc
  mds/inode_backtrace.cc
  mds/mdstypes.cc)

set(crush_srcs
  crush/builder.c
  crush/mapper.c
  crush/crush.c
  crush/hash.c
  crush/CrushWrapper.cc
  crush/CrushCompiler.cc
  crush/CrushTester.cc)

add_library(crush STATIC ${crush_srcs})

add_subdirectory(json_spirit)

include_directories("${CMAKE_SOURCE_DIR}/src/xxHash")

set(xio_common_srcs)
if(HAVE_XIO)
  list(APPEND xio_common_srcs
    msg/xio/XioConnection.cc
    msg/xio/XioMsg.cc
    msg/xio/XioPool.cc
    msg/xio/XioMessenger.cc
    msg/xio/XioPortal.cc
    msg/xio/QueueStrategy.cc)
endif(HAVE_XIO)

if(HAVE_GOOD_YASM_ELF64)
  set(yasm_srcs
    common/crc32c_intel_fast_asm.S
    common/crc32c_intel_fast_zero_asm.S)
endif(HAVE_GOOD_YASM_ELF64)

set(libcommon_files
  ${CMAKE_BINARY_DIR}/src/include/ceph_ver.h
  ceph_ver.c
  common/DecayCounter.cc
  common/LogClient.cc
  common/LogEntry.cc
  common/PrebufferedStreambuf.cc
  common/BackTrace.cc
  common/perf_counters.cc
  common/mutex_debug.cc
  common/Mutex.cc
  common/OutputDataSocket.cc
  common/admin_socket.cc
  common/admin_socket_client.cc
  common/bloom_filter.cc
  common/Readahead.cc
  ${crush_srcs}
  common/cmdparse.cc
  common/escape.c
  common/io_priority.cc
  common/Clock.cc
  common/ceph_time.cc
  common/Throttle.cc
  common/Timer.cc
  common/Finisher.cc
  common/environment.cc
  common/sctp_crc32.c
  common/crc32c.cc
  common/crc32c_intel_baseline.c
  common/crc32c_intel_fast.c
  ${yasm_srcs}
  xxHash/xxhash.c
  common/assert.cc
  common/run_cmd.cc
  common/WorkQueue.cc
  common/ConfUtils.cc
  common/MemoryModel.cc
  common/fd.cc
  common/xattr.c
  common/str_list.cc
  common/str_map.cc
  common/snap_types.cc
  common/errno.cc
  common/TrackedOp.cc
  common/SloppyCRCMap.cc
  common/types.cc
  common/TextTable.cc
  log/Log.cc
  log/SubsystemMap.cc
  mon/MonCap.cc
  mon/MonClient.cc
  mon/MonMap.cc
  msg/simple/Accepter.cc
  msg/simple/DispatchQueue.cc
  msg/Message.cc
  osd/ECMsgTypes.cc
  osd/HitSet.cc
  common/RefCountedObj.cc
  msg/Messenger.cc
  msg/simple/Pipe.cc
  msg/simple/PipeConnection.cc
  msg/simple/SimpleMessenger.cc
  msg/async/AsyncConnection.cc
  msg/async/AsyncMessenger.cc
  msg/async/Event.cc
  msg/async/EventEpoll.cc
  msg/async/EventSelect.cc
  msg/async/net_handler.cc
  ${xio_common_srcs}
  msg/msg_types.cc
  common/hobject.cc
  osd/OSDMap.cc
  common/histogram.cc
  osd/osd_types.cc
  common/blkdev.cc
  common/common_init.cc
  common/pipe.c
  common/ceph_argparse.cc
  common/ceph_context.cc
  common/buffer.cc
  common/code_environment.cc
  common/dout.cc
  common/signal.cc
  common/simple_spin.cc
  common/Thread.cc
  common/Formatter.cc
  common/HTMLFormatter.cc
  common/HeartbeatMap.cc
  common/PluginRegistry.cc
  common/ceph_fs.cc
  common/ceph_hash.cc
  common/ceph_strings.cc
  common/ceph_frag.cc
  common/config.cc
  common/utf8.c
  common/mime.c
  common/strtol.cc
  common/page.cc
  common/lockdep.cc
  common/version.cc
  common/hex.cc
  common/entity_name.cc
  common/ceph_crypto.cc
  common/ceph_crypto_cms.cc
  common/ceph_json.cc
  common/ipaddr.cc
  common/pick_address.cc
  common/address_helper.cc
  common/linux_version.c
  common/TracepointProvider.cc
  common/Cycles.cc
  osdc/Striper.cc
  osdc/Objecter.cc
  common/Graylog.cc
  ${arch_files}
  ${auth_files}
  ${mds_files})
set(mon_common_files
  auth/AuthSessionHandler.cc
  auth/cephx/CephxSessionHandler.cc
  erasure-code/ErasureCodePlugin.cc)
add_library(mon_common_objs OBJECT ${mon_common_files})
set(common_mountcephfs_files
  common/armor.c
  common/safe_io.c
  common/module.c
  common/addr_parsing.c)
add_library(common_mountcephfs_objs OBJECT
  ${common_mountcephfs_files})

if(${HAVE_GPERFTOOLS})
  list(APPEND libcommon_files
    perfglue/cpu_profiler.cc)
else()
  list(APPEND libcommon_files
    perfglue/disabled_stubs.cc)
endif(${HAVE_GPERFTOOLS})

if(${ENABLE_SHARED})
  list(APPEND libcommon_files
    $<TARGET_OBJECTS:global_common_objs>)
endif(${ENABLE_SHARED})

add_library(common STATIC ${libcommon_files}
  $<TARGET_OBJECTS:mon_common_objs>
  $<TARGET_OBJECTS:common_mountcephfs_objs>)

set_source_files_properties(${CMAKE_SOURCE_DIR}/src/ceph_ver.c
  ${CMAKE_SOURCE_DIR}/src/common/version.cc
  ${CMAKE_SOURCE_DIR}/src/test/encoding/ceph_dencoder.cc
  APPEND PROPERTY OBJECT_DEPENDS ${CMAKE_BINARY_DIR}/src/include/ceph_ver.h)

if(${HAVE_GPERFTOOLS})
  target_link_libraries(common profiler)
endif(${HAVE_GPERFTOOLS})

add_library(common_utf8 STATIC common/utf8.c)

target_link_libraries(common json_spirit common_utf8 erasure_code rt uuid ${CRYPTO_LIBS} ${Boost_LIBRARIES} ${BLKID_LIBRARIES} ${EXECINFO_LIBRARIES})

if(${WITH_LTTNG})
  add_subdirectory(tracing)
endif(${WITH_LTTNG})

set(libglobal_srcs
  global/global_init.cc
  global/pidfile.cc
  global/signal_handler.cc)
set(global_common_files
  global/global_context.cc)
add_library(global_common_objs OBJECT ${global_common_files})
add_library(global STATIC ${libglobal_srcs}
  $<TARGET_OBJECTS:global_common_objs>)
target_link_libraries(global common ${CMAKE_THREAD_LIBS_INIT} ${CRYPTO_LIBS}
  ${EXTRALIBS})
if(${WITH_LTTNG})
  target_link_libraries(global lttng-ust dl)
endif(${WITH_LTTNG})
if(${ENABLE_SHARED})
  set_target_properties(global PROPERTIES
    OUTPUT_NAME ceph-global VERSION "1.0.0" SOVERSION "1")
endif(${ENABLE_SHARED})

# rados object classes
add_subdirectory(cls)

# RADOS client/library
set(osdc_files
  osdc/Objecter.cc
  osdc/Filer.cc)
set(osdc_rbd_files
  osdc/ObjectCacher.cc
  osdc/Striper.cc)
add_library(osdc_rbd_objs OBJECT ${osdc_rbd_files})
add_library(osdc STATIC ${osdc_files} $<TARGET_OBJECTS:osdc_rbd_objs>)

set(librados_srcs
  librados/librados.cc
  librados/RadosClient.cc
  librados/IoCtxImpl.cc
  librados/snap_set_diff.cc
  librados/RadosXattrIter.cc
  )
add_library(librados ${CEPH_SHARED} ${librados_srcs}
  $<TARGET_OBJECTS:cls_references_objs>
  $<TARGET_OBJECTS:heap_profiler_objs>
  $<TARGET_OBJECTS:common_util_obj>)
add_dependencies(librados osdc)
# LINK_PRIVATE instead of PRIVATE is used to backward compatibility with cmake 2.8.11
target_link_libraries(librados LINK_PRIVATE osdc osd os global common cls_lock_client
  ${BLKID_LIBRARIES}
  ${CRYPTO_LIBS} ${EXTRALIBS} ${ALLOC_LIBS})
if(${WITH_LTTNG})
  target_link_libraries(librados librados_tp)
endif(${WITH_LTTNG})
if(${ENABLE_SHARED})
  set_target_properties(librados PROPERTIES OUTPUT_NAME rados VERSION 2.0.0
    SOVERSION 2)
endif(${ENABLE_SHARED})

add_library(librados_api STATIC common/buffer.cc librados/librados.cc)

install(FILES include/rados/librados.h
  include/rados/rados_types.h
  include/rados/rados_types.hpp
  include/rados/librados.hpp
  include/buffer.h
  include/buffer_fwd.h
  include/page.h
  include/crc32c.h
  DESTINATION include/rados)
install(TARGETS librados DESTINATION lib)

add_subdirectory(libradosstriper)

add_executable(ceph_scratchtool tools/scratchtool.c)
target_link_libraries(ceph_scratchtool librados global)
install(TARGETS ceph_scratchtool DESTINATION bin/debug)

add_executable(ceph_scratchtoolpp tools/scratchtoolpp.cc)
target_link_libraries(ceph_scratchtoolpp librados global)
install(TARGETS ceph_scratchtoolpp DESTINATION bin/debug)

add_executable(ceph_radosacl tools/radosacl.cc)
target_link_libraries(ceph_radosacl librados global)
install(TARGETS ceph_radosacl DESTINATION bin/debug)

add_executable(ceph-osdomap-tool tools/ceph_osdomap_tool.cc)
target_link_libraries(ceph-osdomap-tool os global ${Boost_PROGRAM_OPTIONS_LIBRARY})
install(TARGETS ceph-osdomap-tool DESTINATION bin)

add_executable(ceph-monstore-tool tools/ceph_monstore_tool.cc)
target_link_libraries(ceph-monstore-tool os global ${Boost_PROGRAM_OPTIONS_LIBRARY})
install(TARGETS ceph-monstore-tool DESTINATION bin)

add_executable(ceph-objectstore-tool
  tools/ceph_objectstore_tool.cc
  tools/RadosDump.cc
  $<TARGET_OBJECTS:common_util_obj>
  $<TARGET_OBJECTS:heap_profiler_objs>)
target_link_libraries(ceph-objectstore-tool tcmalloc osd os global ${Boost_PROGRAM_OPTIONS_LIBRARY} fuse dl)
install(TARGETS ceph-objectstore-tool DESTINATION bin)


set(rados_srcs
  tools/rados/rados.cc
  tools/RadosDump.cc
  tools/rados/RadosImport.cc
  tools/rados/PoolDump.cc
  common/obj_bencher.cc)
add_executable(rados ${rados_srcs} $<TARGET_OBJECTS:heap_profiler_objs>)
target_link_libraries(rados librados global ${BLKID_LIBRARIES} ${CMAKE_DL_LIBS} ${ALLOC_LIBS} libradosstriper)

if (WITH_CEPHFS)
  set(cephfs_journal_tool_srcs
    tools/cephfs/cephfs-journal-tool.cc
    tools/cephfs/JournalTool.cc
    tools/cephfs/JournalFilter.cc
    tools/cephfs/JournalScanner.cc
    tools/cephfs/EventOutput.cc
    tools/cephfs/Dumper.cc
    tools/cephfs/Resetter.cc
    tools/cephfs/MDSUtility.cc)
  add_executable(cephfs-journal-tool ${cephfs_journal_tool_srcs}
                 $<TARGET_OBJECTS:heap_profiler_objs>)
  target_link_libraries(cephfs-journal-tool librados mds osdc global
                        ${BLKID_LIBRARIES} ${CMAKE_DL_LIBS} ${ALLOC_LIBS})

  set(cephfs_table_tool_srcs
    tools/cephfs/cephfs-table-tool.cc
    tools/cephfs/TableTool.cc
    tools/cephfs/MDSUtility.cc)
  add_executable(cephfs-table-tool ${cephfs_table_tool_srcs}
                 $<TARGET_OBJECTS:heap_profiler_objs>)
  target_link_libraries(cephfs-table-tool librados mds osdc global
                        ${BLKID_LIBRARIES} ${CMAKE_DL_LIBS} ${ALLOC_LIBS})

  set(cephfs_data_scan_srcs
    tools/cephfs/cephfs-data-scan.cc
    tools/cephfs/DataScan.cc
    tools/cephfs/MDSUtility.cc)
  add_executable(cephfs-data-scan ${cephfs_data_scan_srcs}
                 $<TARGET_OBJECTS:heap_profiler_objs>)

  target_link_libraries(cephfs-data-scan librados mds osdc global
                        cls_cephfs_client
                        ${BLKID_LIBRARIES} ${CMAKE_DL_LIBS} ${ALLOC_LIBS})
endif (WITH_CEPHFS)

set(librados_config_srcs
  librados-config.cc)
add_executable(librados-config ${librados_config_srcs}
  $<TARGET_OBJECTS:heap_profiler_objs>)
target_link_libraries(librados-config librados global ${BLKID_LIBRARIES} ${CMAKE_DL_LIBS}
  ${ALLOC_LIBS})

install(TARGETS rados librados-config DESTINATION bin)

install(DIRECTORY ${CMAKE_SOURCE_DIR}/src/pybind/
  DESTINATION ${PYTHON_INSTDIR})

## dencoder
set(dencoder_srcs
  test/encoding/ceph_dencoder.cc
  krbd.cc
  common/secret.c
  common/TextTable.cc
  )
if(${WITH_RADOSGW})
  list(APPEND dencoder_srcs
    rgw/rgw_dencoder.cc
  )
  set(DENCODER_EXTRALIBS
    rgw_a
    cls_version_client
    cls_log_client
    cls_refcount_client
    cls_user_client
    cls_statelog_client
    cls_rgw_client
    curl
    expat
    fcgi
    resolv
  )
endif(${WITH_RADOSGW})
if(${WITH_RBD})
  set(DENCODER_EXTRALIBS
      ${DENCODER_EXTRALIBS}
      rbd_replay_types)
endif(${WITH_RBD})

add_executable(ceph-dencoder ${dencoder_srcs} $<TARGET_OBJECTS:heap_profiler_objs>)
target_link_libraries(ceph-dencoder
  librados
  librbd
  global
  osd
  mds
  mon
  osdc
  journal
  ${DENCODER_EXTRALIBS}
  cls_lock_client
  cls_refcount_client
  cls_log_client
  cls_statelog_client
  cls_version_client
  cls_replica_log_client
  cls_kvs
  cls_user_client
  cls_journal_client
  cls_timeindex_client
  blkid
  udev
  keyutils
  rbd_replay
  ${EXTRALIBS}
  ${ALLOC_LIBS}
  ${CMAKE_DL_LIBS}
  )

# Monitor
set(lib_mon_srcs
  auth/cephx/CephxKeyServer.cc
  auth/cephx/CephxServiceHandler.cc
  auth/AuthServiceHandler.cc
  ${osd_mon_files} mon/Paxos.cc
  mon/PaxosService.cc
  mon/OSDMonitor.cc
  mon/MDSMonitor.cc
  mon/MonmapMonitor.cc
  mon/LogMonitor.cc
  mon/AuthMonitor.cc
  mon/Elector.cc
  mon/HealthMonitor.cc
  ${os_mon_files}
  mon/DataHealthService.cc
  mon/PGMonitor.cc
  mon/PGMap.cc
  mon/ConfigKeyService.cc)

set(common_util_src
  common/util.cc)
add_library(common_util_obj OBJECT ${common_util_src})
add_library(mon STATIC ${lib_mon_srcs} $<TARGET_OBJECTS:mon_common_objs>
  $<TARGET_OBJECTS:kv_objs> $<TARGET_OBJECTS:osd_mon_objs>
  $<TARGET_OBJECTS:common_util_obj>)

set(ceph_mon_srcs
  ceph_mon.cc
  common/TextTable.cc)
add_executable(ceph-mon ${ceph_mon_srcs} $<TARGET_OBJECTS:heap_profiler_objs>)
add_dependencies(ceph-mon erasure_code_plugins)
      target_link_libraries(ceph-mon mon common os global ${EXTRALIBS}
  ${CMAKE_DL_LIBS} ${ALLOC_LIBS})
install(TARGETS ceph-mon DESTINATION bin)

# OSD
if(${HAVE_XFS})
  set(libos_xfs_srcs
    os/filestore/XfsFileStoreBackend.cc
    os/fs/XFS.cc)
endif(${HAVE_XFS})
set(libos_srcs
  os/ObjectStore.cc
  os/Transaction.cc
  os/filestore/chain_xattr.cc
  os/filestore/BtrfsFileStoreBackend.cc
  os/filestore/DBObjectMap.cc
  os/filestore/FileJournal.cc
  os/filestore/FileStore.cc
  os/filestore/GenericFileStoreBackend.cc
  os/filestore/JournalingObjectStore.cc
  os/filestore/HashIndex.cc
  os/filestore/IndexManager.cc
  os/filestore/LFNIndex.cc
  os/filestore/WBThrottle.cc
  os/filestore/ZFSFileStoreBackend.cc
  os/memstore/MemStore.cc
  os/kstore/KStore.cc
  os/kstore/kstore_types.cc
  os/bluestore/kv.cc
  os/bluestore/Allocator.cc
  os/bluestore/BlockDevice.cc
  os/bluestore/BlueFS.cc
  os/bluestore/bluefs_types.cc
  os/bluestore/BlueRocksEnv.cc
  os/bluestore/BlueStore.cc
  os/bluestore/bluestore_types.cc
  os/bluestore/FreelistManager.cc
  os/bluestore/KernelDevice.cc
  os/bluestore/StupidAllocator.cc
  os/fs/FS.cc
  ${libos_xfs_srcs})
if(${HAVE_LIBFUSE})
  list(APPEND libos_srcs
    os/FuseStore.cc)
endif(${HAVE_LIBFUSE})
if(WITH_SPDK)
  list(APPEND libos_srcs
    os/bluestore/NVMEDevice.cc)
endif(WITH_SPDK)

if(WITH_SPDK)
  add_custom_target(build_spdk
    COMMAND
    $(MAKE) DPDK_INC_DIR=${DPDK_INCLUDE_DIR}
    WORKING_DIRECTORY ${CMAKE_SOURCE_DIR}/src/spdk/lib
    COMMENT "spdk building")
  # TODO: should use add_library(spdk INTERFACE IMPORTED) instead in new cmake,
  # if INTERFACE is supported.
  foreach(lib nvme memory util)
    add_library(spdk_${lib} STATIC IMPORTED)
    add_dependencies(spdk_${lib} build_spdk)
    set_target_properties(spdk_${lib} PROPERTIES
      IMPORTED_LOCATION "${CMAKE_SOURCE_DIR}/src/spdk/lib/${lib}/libspdk_${lib}.a"
      INTERFACE_INCLUDE_DIRECTORIES "${CMAKE_SOURCE_DIR}/src/spdk/include")
    list(APPEND SPDK_LIBRARIES spdk_${lib})
  endforeach()
endif(WITH_SPDK)

# make rocksdb statically
add_custom_target(build_rocksdb
    COMMAND
    PORTABLE=1 $(MAKE) static_lib EXTRA_CXXFLAGS='-fPIC -Wno-unused-variable'
    WORKING_DIRECTORY ${CMAKE_SOURCE_DIR}/src/rocksdb
    COMMENT "rocksdb building")

# add a imported library for librocksdb.a
add_library(rocksdb STATIC IMPORTED)
set_property(TARGET rocksdb PROPERTY IMPORTED_LOCATION "${CMAKE_SOURCE_DIR}/src/rocksdb/librocksdb.a")
add_dependencies(rocksdb build_rocksdb)
set(ROCKSDB_INCLUDE_DIR ${CMAKE_SOURCE_DIR}/src/rocksdb/include)

add_subdirectory(kv)

add_library(os STATIC ${libos_srcs} $<TARGET_OBJECTS:kv_objs>)
if(${HAVE_LIBAIO})
  target_link_libraries(os aio)
endif(${HAVE_LIBAIO})
if(${WITH_LTTNG})
  target_link_libraries(os libos_tp)
endif(${WITH_LTTNG})
if(${HAVE_LIBFUSE})
  target_link_libraries(os ${FUSE_LIBRARIES})
endif(${HAVE_LIBFUSE})
if(WITH_SPDK)
  target_link_libraries(os
    ${SPDK_LIBRARIES}
    ${DPDK_LIBRARIES}
    ${PCIACCESS_LIBRARIES})
  target_include_directories(os
    PRIVATE
    ${DPDK_INCLUDE_DIR}
    ${PCIACCESS_INCLUDE_DIR})
endif(WITH_SPDK)
target_link_libraries(os kv)

set(cls_references_files objclass/class_api.cc)
add_library(cls_references_objs OBJECT ${cls_references_files})

set(osdc_osd_srcs
  osdc/Objecter.cc
  osdc/Striper.cc)

set(osd_srcs
  osd/OSD.cc
  osd/Watch.cc
  osd/ClassHandler.cc
  osd/OpRequest.cc
  osd/PG.cc
  osd/PGLog.cc
  osd/ReplicatedPG.cc
  osd/ReplicatedBackend.cc
  osd/ECBackend.cc
  osd/ECTransaction.cc
  osd/PGBackend.cc
  osd/OSD.cc
  osd/OSDCap.cc
  osd/Watch.cc
  osd/ClassHandler.cc
  osd/OpRequest.cc
  common/TrackedOp.cc
  osd/SnapMapper.cc
  osd/osd_types.cc
  osd/ECUtil.cc
  objclass/class_api.cc
  ${osdc_osd_srcs})
set(osd_mon_files
  mon/Monitor.cc)
add_library(osd_mon_objs OBJECT ${osd_mon_files})
add_library(osd STATIC ${osd_srcs} $<TARGET_OBJECTS:osd_mon_objs>
  $<TARGET_OBJECTS:cls_references_objs>)
target_link_libraries(osd dl leveldb)
if(${WITH_LTTNG})
  target_link_libraries(osd libosd_tp)
endif(${WITH_LTTNG})

set(ceph_osd_srcs
  ceph_osd.cc
  objclass/class_api.cc)
add_executable(ceph-osd ${ceph_osd_srcs}
  $<TARGET_OBJECTS:heap_profiler_objs>
  $<TARGET_OBJECTS:common_util_obj>)
add_dependencies(ceph-osd erasure_code_plugins)
target_link_libraries(ceph-osd osd os global ${BLKID_LIBRARIES} ${ALLOC_LIBS})
if(${HAVE_LIBFUSE})
  target_link_libraries(ceph-osd ${FUSE_LIBRARIES})
endif(${HAVE_LIBFUSE})
install(TARGETS ceph-osd DESTINATION bin)

# MDS
if(${WITH_MDS})
  set(mds_srcs
    mds/Capability.cc
    mds/MDSDaemon.cc
    mds/MDSRank.cc
    mds/Beacon.cc
    mds/flock.cc
    mds/locks.c
    mds/journal.cc
    mds/Server.cc
    mds/Mutation.cc
    mds/MDCache.cc
    mds/RecoveryQueue.cc
    mds/StrayManager.cc
    mds/Locker.cc
    mds/Migrator.cc
    mds/MDBalancer.cc
    mds/CDentry.cc
    mds/CDir.cc
    mds/CInode.cc
    mds/LogEvent.cc
    mds/MDSTable.cc
    mds/InoTable.cc
    mds/JournalPointer.cc
    mds/MDSTableClient.cc
    mds/MDSTableServer.cc
    mds/ScrubStack.cc
    mds/SimpleLock.cc
    mds/SnapRealm.cc
    mds/SnapServer.cc
    mds/snap.cc
    mds/SessionMap.cc
    mds/MDSContext.cc
    mds/MDSAuthCaps.cc
    mds/MDLog.cc
    ${CMAKE_SOURCE_DIR}/src/common/TrackedOp.cc
    ${CMAKE_SOURCE_DIR}/src/osdc/Journaler.cc)
  add_library(mds ${mds_srcs})
  set(ceph_mds_srcs
    ceph_mds.cc)
  add_executable(ceph-mds ${ceph_mds_srcs}
    $<TARGET_OBJECTS:heap_profiler_objs>
    $<TARGET_OBJECTS:common_util_obj>)
  target_link_libraries(ceph-mds mds osdc ${CMAKE_DL_LIBS} global
    ${ALLOC_LIBS} ${Boost_THREAD_LIBRARY})
  install(TARGETS ceph-mds DESTINATION bin)
endif(${WITH_MDS})

add_subdirectory(erasure-code)

set(crushtool_srcs
    tools/crushtool.cc)
add_executable(crushtool ${crushtool_srcs})
target_link_libraries(crushtool global)
install(TARGETS crushtool DESTINATION bin)

# Support/Tools
add_subdirectory(gmock)
add_subdirectory(test)
set(cephfs_srcs cephfs.cc)
add_executable(cephfstool ${cephfs_srcs})
target_link_libraries(cephfstool common ${EXTRALIBS})
set_target_properties(cephfstool PROPERTIES OUTPUT_NAME cephfs)
install(TARGETS cephfstool DESTINATION bin)

set(compressor_srcs
  compressor/Compressor.cc
  compressor/AsyncCompressor.cc)
add_library(compressor STATIC ${compressor_srcs})
target_link_libraries(compressor common snappy)

add_executable(ceph-client-debug tools/ceph-client-debug.cc)
target_link_libraries(ceph-client-debug cephfs librados global common ${ALLOC_LIBS})
install(TARGETS ceph-client-debug DESTINATION bin/debug)

add_executable(ceph-kvstore-tool tools/ceph_kvstore_tool.cc)
target_link_libraries(ceph-kvstore-tool os global ${UNITTEST_CXX_FLAGS})
install(TARGETS ceph-kvstore-tool DESTINATION bin)

set(ceph_conf_srcs
  tools/ceph_conf.cc)
add_executable(ceph-conf ${ceph_conf_srcs})
target_link_libraries(ceph-conf global)
install(TARGETS ceph-conf DESTINATION bin)

set(monmaptool_srcs
  tools/monmaptool.cc)
add_executable(monmaptool ${monmaptool_srcs})
target_link_libraries(monmaptool global)
install(TARGETS monmaptool DESTINATION bin)

set(osdomaptool_srcs
  tools/osdmaptool.cc)
add_executable(osdmaptool ${osdomaptool_srcs})
target_link_libraries(osdmaptool global)
install(TARGETS osdmaptool DESTINATION bin)

set(ceph_psim_srcs
  tools/psim.cc)
add_executable(ceph-psim ${ceph_psim_srcs})
target_link_libraries(ceph-psim global)
install(TARGETS ceph-psim DESTINATION bin)

set(ceph_authtool_srcs
  tools/ceph_authtool.cc)
add_executable(ceph-authtool ${ceph_authtool_srcs})
target_link_libraries(ceph-authtool global ${EXTRALIBS} ${CRYPTO_LIBS})
install(TARGETS ceph-authtool DESTINATION bin)

configure_file(${CMAKE_SOURCE_DIR}/src/ceph-coverage.in
  ${CMAKE_BINARY_DIR}/ceph-coverage @ONLY)

configure_file(${CMAKE_SOURCE_DIR}/src/ceph-debugpack.in
  ${CMAKE_BINARY_DIR}/ceph-debugpack @ONLY)

configure_file(${CMAKE_SOURCE_DIR}/src/ceph.in
  ${CMAKE_BINARY_DIR}/ceph @ONLY)

configure_file(${CMAKE_SOURCE_DIR}/src/ceph-crush-location.in
  ${CMAKE_BINARY_DIR}/ceph-crush-location @ONLY)

configure_file(${CMAKE_SOURCE_DIR}/src/init-ceph.in
  ${CMAKE_BINARY_DIR}/init-ceph @ONLY)

install(PROGRAMS
  ${CMAKE_BINARY_DIR}/ceph
  ${CMAKE_BINARY_DIR}/ceph-debugpack
  ${CMAKE_BINARY_DIR}/ceph-coverage
  ${CMAKE_BINARY_DIR}/init-ceph
  ${CMAKE_SOURCE_DIR}/src/ceph-run
  ${CMAKE_SOURCE_DIR}/src/vstart.sh
  ${CMAKE_SOURCE_DIR}/src/ceph-clsinfo
  DESTINATION bin)

install(FILES
  ${CMAKE_SOURCE_DIR}/doc/start/ceph.conf
  DESTINATION ${sysconfdir}/ceph/ RENAME ceph.conf.example)

install(PROGRAMS
  ${CMAKE_SOURCE_DIR}/src/ceph_common.sh
  DESTINATION ${CMAKE_INSTALL_PREFIX}/lib/ceph)

install(PROGRAMS
  ${CMAKE_SOURCE_DIR}/src/ceph-create-keys
#  ${CMAKE_SOURCE_DIR}/src/ceph-disk
  ${CMAKE_SOURCE_DIR}/src/ceph-disk-udev
  DESTINATION sbin)

set(parse_secret_files
  common/secret.c)
add_library(parse_secret_objs OBJECT ${parse_secret_files})

if(WITH_LIBCEPHFS)
  set(libclient_srcs
    client/Client.cc
    client/Dentry.cc
    client/Inode.cc
    client/MetaRequest.cc
    client/ClientSnapRealm.cc
    client/MetaSession.cc
    client/Trace.cc
    client/posix_acl.cc)
  add_library(client ${libclient_srcs})
  target_link_libraries(client osdc mds)
  set(libcephfs_srcs libcephfs.cc)
  add_library(cephfs ${CEPH_SHARED} ${libcephfs_srcs}
    $<TARGET_OBJECTS:cls_references_objs>
    $<TARGET_OBJECTS:heap_profiler_objs>
    $<TARGET_OBJECTS:common_util_obj>)
  target_link_libraries(cephfs LINK_PRIVATE client osdc osd os global common cls_lock_client
    ${BLKID_LIBRARIES}
    ${CRYPTO_LIBS} ${EXTRALIBS} ${ALLOC_LIBS})
if(${ENABLE_SHARED})
  set_target_properties(cephfs PROPERTIES OUTPUT_NAME cephfs VERSION 1.0.0
    SOVERSION 1)
endif(${ENABLE_SHARED})
  install(TARGETS cephfs DESTINATION lib)
  install(DIRECTORY
    "${CMAKE_SOURCE_DIR}/src/include/cephfs"
    DESTINATION include)
  set(ceph_syn_srcs
    ceph_syn.cc
    client/SyntheticClient.cc)
  add_executable(ceph-syn ${ceph_syn_srcs})
  target_link_libraries(ceph-syn client global)

  set(mount_ceph_srcs
    mount/mount.ceph.c)
  add_executable(mount.ceph ${mount_ceph_srcs}
    $<TARGET_OBJECTS:parse_secret_objs>
    $<TARGET_OBJECTS:common_mountcephfs_objs>)
  target_link_libraries(mount.ceph keyutils)

  install(TARGETS ceph-syn DESTINATION bin)
  install(TARGETS mount.ceph DESTINATION sbin)

  if(HAVE_LIBFUSE)
    set(ceph_fuse_srcs
      ceph_fuse.cc
      client/fuse_ll.cc)
    add_executable(ceph-fuse ${ceph_fuse_srcs})
    target_link_libraries(ceph-fuse ${FUSE_LIBRARIES} client global)
    set_target_properties(ceph-fuse PROPERTIES COMPILE_FLAGS "-I${FUSE_INCLUDE_DIRS}")
    install(TARGETS ceph-fuse DESTINATION bin)
  endif(HAVE_LIBFUSE)
endif(WITH_LIBCEPHFS)

set(journal_srcs
  journal/AsyncOpTracker.cc
  journal/Entry.cc
  journal/Future.cc
  journal/FutureImpl.cc
  journal/Journaler.cc
  journal/JournalMetadata.cc
  journal/JournalPlayer.cc
  journal/JournalRecorder.cc
  journal/JournalTrimmer.cc
  journal/ObjectPlayer.cc
  journal/ObjectRecorder.cc
  journal/Utils.cc)
add_library(journal ${journal_srcs})

if(${WITH_RBD})
  set(librbd_srcs
    krbd.cc
    common/ContextCompletion.cc
    librbd/AioCompletion.cc
    librbd/AioImageRequest.cc
    librbd/AioImageRequestWQ.cc
    librbd/AioObjectRequest.cc
    librbd/AsyncObjectThrottle.cc
    librbd/AsyncOperation.cc
    librbd/AsyncRequest.cc
    librbd/CopyupRequest.cc
    librbd/DiffIterate.cc
    librbd/ExclusiveLock.cc
    librbd/ImageCtx.cc
    librbd/ImageState.cc
    librbd/ImageWatcher.cc
    librbd/internal.cc
    librbd/Journal.cc
    librbd/librbd.cc
    librbd/LibrbdAdminSocketHook.cc
    librbd/LibrbdWriteback.cc
    librbd/ObjectMap.cc
    librbd/Operations.cc
    librbd/Utils.cc
    librbd/exclusive_lock/AcquireRequest.cc
    librbd/exclusive_lock/ReleaseRequest.cc
    librbd/image/CloseRequest.cc
    librbd/image/OpenRequest.cc
    librbd/image/RefreshParentRequest.cc
    librbd/image/RefreshRequest.cc
    librbd/image/SetSnapRequest.cc
    librbd/journal/Replay.cc
    librbd/journal/Types.cc
    librbd/object_map/InvalidateRequest.cc
    librbd/object_map/LockRequest.cc
    librbd/object_map/Request.cc
    librbd/object_map/RefreshRequest.cc
    librbd/object_map/ResizeRequest.cc
    librbd/object_map/SnapshotCreateRequest.cc
    librbd/object_map/SnapshotRemoveRequest.cc
    librbd/object_map/SnapshotRollbackRequest.cc
    librbd/object_map/UnlockRequest.cc
    librbd/object_map/UpdateRequest.cc
    librbd/operation/FlattenRequest.cc
    librbd/operation/RebuildObjectMapRequest.cc
    librbd/operation/RenameRequest.cc
    librbd/operation/Request.cc
    librbd/operation/ResizeRequest.cc
    librbd/operation/SnapshotCreateRequest.cc
    librbd/operation/SnapshotProtectRequest.cc
    librbd/operation/SnapshotRemoveRequest.cc
    librbd/operation/SnapshotRenameRequest.cc
    librbd/operation/SnapshotRollbackRequest.cc
    librbd/operation/SnapshotUnprotectRequest.cc
    librbd/operation/TrimRequest.cc
    librbd/WatchNotifyTypes.cc)
  add_library(librbd ${CEPH_SHARED} ${librbd_srcs}
    $<TARGET_OBJECTS:osdc_rbd_objs>
    $<TARGET_OBJECTS:common_util_obj>)
  target_link_libraries(librbd LINK_PRIVATE librados common journal
    cls_lock_client cls_rbd_client cls_journal_client udev
    ${CMAKE_DL_LIBS})
  if(${WITH_LTTNG})
    target_link_libraries(librbd librbd_tp)
  endif(${WITH_LTTNG})
  if(${ENABLE_SHARED})
    set_target_properties(librbd PROPERTIES VERSION "1.0.0" SOVERSION "1"
      OUTPUT_NAME rbd)
  endif(${ENABLE_SHARED})
  install(TARGETS librados librbd DESTINATION lib)
  set(rbd_srcs
    tools/rbd/rbd.cc
    tools/rbd/ArgumentTypes.cc
    tools/rbd/IndentStream.cc
    tools/rbd/OptionPrinter.cc
    tools/rbd/Shell.cc
    tools/rbd/Utils.cc
    tools/rbd/action/BenchWrite.cc
    tools/rbd/action/Children.cc
    tools/rbd/action/Clone.cc
    tools/rbd/action/Copy.cc
    tools/rbd/action/Create.cc
    tools/rbd/action/Diff.cc
    tools/rbd/action/DiskUsage.cc
    tools/rbd/action/Export.cc
    tools/rbd/action/ExportDiff.cc
    tools/rbd/action/Feature.cc
    tools/rbd/action/Flatten.cc
    tools/rbd/action/ImageMeta.cc
    tools/rbd/action/Import.cc
    tools/rbd/action/ImportDiff.cc
    tools/rbd/action/Info.cc
    tools/rbd/action/Journal.cc
    tools/rbd/action/Kernel.cc
    tools/rbd/action/List.cc
    tools/rbd/action/Lock.cc
    tools/rbd/action/MergeDiff.cc
    tools/rbd/action/MirrorPool.cc
    tools/rbd/action/Nbd.cc
    tools/rbd/action/ObjectMap.cc
    tools/rbd/action/Remove.cc
    tools/rbd/action/Rename.cc
    tools/rbd/action/Resize.cc
    tools/rbd/action/Snap.cc
    tools/rbd/action/Status.cc
    tools/rbd/action/Watch.cc
    common/TextTable.cc)
  add_executable(rbd ${rbd_srcs} $<TARGET_OBJECTS:common_util_obj>
    $<TARGET_OBJECTS:parse_secret_objs>
    $<TARGET_OBJECTS:heap_profiler_objs>)
  set_target_properties(rbd PROPERTIES OUTPUT_NAME rbd)
  target_link_libraries(rbd librbd librados global common keyutils udev
    ${Boost_REGEX_LIBRARY} ${Boost_PROGRAM_OPTIONS_LIBRARY}
    ${BLKID_LIBRARIES} ${CMAKE_DL_LIBS} ${ALLOC_LIBS})
  install(TARGETS rbd DESTINATION bin)
  install(PROGRAMS ${CMAKE_SOURCE_DIR}/src/ceph-rbdnamer DESTINATION bin)
  install(PROGRAMS ${CMAKE_SOURCE_DIR}/src/rbdmap DESTINATION bin)
  add_subdirectory(rbd_replay)
endif(${WITH_RBD})

# RadosGW
if(${WITH_KVS})
  set(kvs_srcs
    key_value_store/cls_kvs.cc)
  add_library(cls_kvs SHARED ${kvs_srcs})
  set_target_properties(cls_kvs PROPERTIES VERSION "1.0.0" SOVERSION "1")
  install(TARGETS cls_kvs DESTINATION lib/rados-classes)
endif(${WITH_KVS})

if(${WITH_RADOSGW})
  set(rgw_a_srcs
    rgw/rgw_acl.cc
    rgw/rgw_acl_s3.cc
    rgw/rgw_acl_swift.cc
    rgw/rgw_auth_s3.cc
    rgw/rgw_basic_types.cc
    rgw/rgw_bucket.cc
    rgw/rgw_cache.cc
    rgw/rgw_client_io.cc
    rgw/rgw_common.cc
    rgw/rgw_cors.cc
    rgw/rgw_cors_s3.cc
    rgw/rgw_dencoder.cc
    rgw/rgw_env.cc
    rgw/rgw_fcgi.cc
    rgw/rgw_formats.cc
    rgw/rgw_frontend.cc
    rgw/rgw_gc.cc
    rgw/rgw_http_client.cc
    rgw/rgw_json_enc.cc
    rgw/rgw_keystone.cc
    rgw/rgw_loadgen.cc
    rgw/rgw_log.cc
    rgw/rgw_metadata.cc
    rgw/rgw_multi.cc
    rgw/rgw_multi_del.cc
<<<<<<< HEAD
    rgw/rgw_env.cc
    rgw/rgw_cors.cc
    rgw/rgw_cors_s3.cc
    rgw/rgw_auth_s3.cc
    rgw/rgw_metadata.cc
    rgw/rgw_replica_log.cc
    rgw/rgw_keystone.cc
    rgw/rgw_quota.cc
    rgw/rgw_sync.cc
    rgw/rgw_data_sync.cc
    rgw/rgw_dencoder.cc
    rgw/rgw_period_history.cc
    rgw/rgw_period_puller.cc
    rgw/rgw_period_pusher.cc
    rgw/rgw_realm_reloader.cc
    rgw/rgw_realm_watcher.cc
    rgw/rgw_coroutine.cc
    rgw/rgw_cr_rados.cc
=======
>>>>>>> 12a55d6b
    rgw/rgw_object_expirer_core.cc
    rgw/rgw_op.cc
    rgw/rgw_os_lib.cc
    rgw/rgw_policy_s3.cc
    rgw/rgw_process.cc
    rgw/rgw_quota.cc
    rgw/rgw_rados.cc
    rgw/rgw_replica_log.cc
    rgw/rgw_request.cc
    rgw/rgw_resolve.cc
    rgw/rgw_rest_bucket.cc
    rgw/rgw_rest.cc
    rgw/rgw_rest_client.cc
    rgw/rgw_rest_config.cc
    rgw/rgw_rest_conn.cc
    rgw/rgw_rest_log.cc
    rgw/rgw_rest_metadata.cc
    rgw/rgw_rest_opstate.cc
    rgw/rgw_rest_replica_log.cc
    rgw/rgw_rest_s3.cc
    rgw/rgw_rest_swift.cc
    rgw/rgw_rest_usage.cc
    rgw/rgw_rest_user.cc
    rgw/rgw_swift_auth.cc
    rgw/rgw_swift.cc
    rgw/rgw_tools.cc
    rgw/rgw_usage.cc
    rgw/rgw_user.cc
    rgw/rgw_website.cc
    rgw/rgw_xml.cc
    rgw/rgw_xml_enc.cc
    )

  add_library(rgw_a STATIC ${rgw_a_srcs})
  target_include_directories(rgw_a PUBLIC "${CMAKE_SOURCE_DIR}/src/civetweb/include")
  target_link_libraries(rgw_a librados cls_rgw_client cls_refcount_client
    cls_log_client cls_statelog_client cls_timeindex_client cls_version_client
    cls_replica_log_client cls_user_client curl global expat)

  if(HAVE_BOOST_ASIO_COROUTINE)
    target_compile_definitions(rgw_a PUBLIC "HAVE_BOOST_ASIO_COROUTINE")
  endif()

  set(radosgw_srcs
<<<<<<< HEAD
    rgw/rgw_resolve.cc
    rgw/rgw_rest.cc
    rgw/rgw_rest_swift.cc
    rgw/rgw_rest_s3.cc
    rgw/rgw_rest_usage.cc
    rgw/rgw_rest_user.cc
    rgw/rgw_rest_bucket.cc
    rgw/rgw_rest_metadata.cc
    rgw/rgw_replica_log.cc
    rgw/rgw_rest_log.cc
    rgw/rgw_rest_opstate.cc
    rgw/rgw_rest_replica_log.cc
    rgw/rgw_rest_config.cc
    rgw/rgw_rest_realm.cc
    rgw/rgw_http_client.cc
    rgw/rgw_swift.cc
    rgw/rgw_swift_auth.cc
    rgw/rgw_loadgen.cc
=======
    rgw/rgw_fcgi_process.cc
    rgw/rgw_loadgen_process.cc
>>>>>>> 12a55d6b
    rgw/rgw_civetweb.cc
    rgw/rgw_civetweb_frontend.cc
    rgw/rgw_civetweb_log.cc
    civetweb/src/civetweb.c
    rgw/rgw_main.cc)

  set(radosgw_admin_srcs
    rgw/rgw_admin.cc
    rgw/rgw_orphan.cc)

  set(radosgw_object_expirer_srcs
    rgw/rgw_object_expirer.cc)

  set(librgw_srcs
    rgw/librgw.cc
    rgw/rgw_file.cc
    )

  add_library(rgw SHARED ${librgw_srcs} $<TARGET_OBJECTS:heap_profiler_objs>)
  target_link_libraries(rgw PRIVATE
    rgw_a
    librados
    cls_rgw_client
    cls_lock_client
    cls_refcount_client
    cls_log_client
    cls_statelog_client
    cls_timeindex_client
    cls_version_client
    cls_replica_log_client
    cls_user_client
    curl expat global
    resolv
    ${TCMALLOC_LIBS})
  set_target_properties(rgw PROPERTIES OUTPUT_NAME rgw VERSION 2.0.0
    SOVERSION 1)

  install(TARGETS rgw DESTINATION lib)
  install(FILES
    include/rados/librgw.h
    include/rados/rgw_file.h
  DESTINATION include/rados)

  add_executable(radosgw ${radosgw_srcs} $<TARGET_OBJECTS:heap_profiler_objs>)
  target_link_libraries(radosgw rgw_a librados
    cls_rgw_client cls_lock_client cls_refcount_client
    cls_log_client cls_statelog_client cls_timeindex_client
    cls_version_client cls_replica_log_client cls_user_client
    curl expat global fcgi resolv ${BLKID_LIBRARIES} ${ALLOC_LIBS})
  install(TARGETS radosgw DESTINATION bin)

  add_executable(radosgw-admin ${radosgw_admin_srcs} $<TARGET_OBJECTS:heap_profiler_objs>)
  target_link_libraries(radosgw-admin rgw_a librados
    cls_rgw_client cls_lock_client cls_refcount_client
    cls_log_client cls_statelog_client cls_timeindex_client
    cls_version_client cls_replica_log_client cls_user_client
    curl expat global fcgi resolv ${BLKID_LIBRARIES} ${ALLOC_LIBS})

  install(TARGETS radosgw-admin DESTINATION bin)

  add_executable(radosgw-object-expirer ${radosgw_object_expirer_srcs} $<TARGET_OBJECTS:heap_profiler_objs>)
  target_link_libraries(radosgw-object-expirer rgw_a librados
    cls_rgw_client cls_lock_client cls_refcount_client
    cls_log_client cls_statelog_client cls_timeindex_client
    cls_version_client cls_replica_log_client cls_user_client
    curl expat global fcgi resolv ${ALLOC_LIBS})
  install(TARGETS radosgw-object-expirer DESTINATION bin)
endif(${WITH_RADOSGW})

# Everything you need to spin up a cluster with vstart.sh
add_custom_target(vstart DEPENDS
    ceph-osd
    ceph-mon
    ceph-mds
    ceph-authtool
    ceph-conf
    monmaptool
    crushtool)

# Everything you need to run CephFS tests
add_custom_target(cephfs_testing DEPENDS
    vstart
    rados
    cephfs
    cls_cephfs
    ceph-fuse
    ceph-dencoder
    cephfs-journal-tool
    cephfs-data-scan
    cephfs-table-tool)<|MERGE_RESOLUTION|>--- conflicted
+++ resolved
@@ -1160,18 +1160,8 @@
     rgw/rgw_metadata.cc
     rgw/rgw_multi.cc
     rgw/rgw_multi_del.cc
-<<<<<<< HEAD
-    rgw/rgw_env.cc
-    rgw/rgw_cors.cc
-    rgw/rgw_cors_s3.cc
-    rgw/rgw_auth_s3.cc
-    rgw/rgw_metadata.cc
-    rgw/rgw_replica_log.cc
-    rgw/rgw_keystone.cc
-    rgw/rgw_quota.cc
     rgw/rgw_sync.cc
     rgw/rgw_data_sync.cc
-    rgw/rgw_dencoder.cc
     rgw/rgw_period_history.cc
     rgw/rgw_period_puller.cc
     rgw/rgw_period_pusher.cc
@@ -1179,8 +1169,6 @@
     rgw/rgw_realm_watcher.cc
     rgw/rgw_coroutine.cc
     rgw/rgw_cr_rados.cc
-=======
->>>>>>> 12a55d6b
     rgw/rgw_object_expirer_core.cc
     rgw/rgw_op.cc
     rgw/rgw_os_lib.cc
@@ -1199,6 +1187,7 @@
     rgw/rgw_rest_log.cc
     rgw/rgw_rest_metadata.cc
     rgw/rgw_rest_opstate.cc
+    rgw/rgw_rest_realm.cc
     rgw/rgw_rest_replica_log.cc
     rgw/rgw_rest_s3.cc
     rgw/rgw_rest_swift.cc
@@ -1225,29 +1214,8 @@
   endif()
 
   set(radosgw_srcs
-<<<<<<< HEAD
-    rgw/rgw_resolve.cc
-    rgw/rgw_rest.cc
-    rgw/rgw_rest_swift.cc
-    rgw/rgw_rest_s3.cc
-    rgw/rgw_rest_usage.cc
-    rgw/rgw_rest_user.cc
-    rgw/rgw_rest_bucket.cc
-    rgw/rgw_rest_metadata.cc
-    rgw/rgw_replica_log.cc
-    rgw/rgw_rest_log.cc
-    rgw/rgw_rest_opstate.cc
-    rgw/rgw_rest_replica_log.cc
-    rgw/rgw_rest_config.cc
-    rgw/rgw_rest_realm.cc
-    rgw/rgw_http_client.cc
-    rgw/rgw_swift.cc
-    rgw/rgw_swift_auth.cc
-    rgw/rgw_loadgen.cc
-=======
     rgw/rgw_fcgi_process.cc
     rgw/rgw_loadgen_process.cc
->>>>>>> 12a55d6b
     rgw/rgw_civetweb.cc
     rgw/rgw_civetweb_frontend.cc
     rgw/rgw_civetweb_log.cc
