#!/bin/sh

export PYTHONPATH=./pybind
export LD_LIBRARY_PATH=.libs
export DYLD_LIBRARY_PATH=$LD_LIBRARY_PATH


# abort on failure
set -e

[ -z "$CEPH_NUM_MON" ] && CEPH_NUM_MON="$MON"
[ -z "$CEPH_NUM_OSD" ] && CEPH_NUM_OSD="$OSD"
[ -z "$CEPH_NUM_MDS" ] && CEPH_NUM_MDS="$MDS"
[ -z "$CEPH_NUM_RGW" ] && CEPH_NUM_RGW="$RGW"

[ -z "$CEPH_NUM_MON" ] && CEPH_NUM_MON=3
[ -z "$CEPH_NUM_OSD" ] && CEPH_NUM_OSD=1
[ -z "$CEPH_NUM_MDS" ] && CEPH_NUM_MDS=3
[ -z "$CEPH_NUM_RGW" ] && CEPH_NUM_RGW=1

[ -z "$CEPH_DIR" ] && CEPH_DIR="$PWD/"
[ -z "$CEPH_DEV_DIR" ] && CEPH_DEV_DIR="$CEPH_DIR/dev"
[ -z "$CEPH_OUT_DIR" ] && CEPH_OUT_DIR="$CEPH_DIR/out"
[ -z "$CEPH_RGW_PORT" ] && CEPH_RGW_PORT=8000

extra_conf=""
new=0
standby=0
debug=0
start_all=1
start_mon=0
start_mds=0
start_osd=0
start_rgw=0
ip=""
nodaemon=0
smallmds=0
hitset=""
overwrite_conf=1
cephx=1 #turn cephx on by default
<<<<<<< HEAD
cache=""
=======
memstore=0
>>>>>>> 1349ba89

MON_ADDR=""

conf="$CEPH_DIR/ceph.conf"

keyring_fn="$CEPH_DIR/keyring"
osdmap_fn="/tmp/ceph_osdmap.$$"
monmap_fn="/tmp/ceph_monmap.$$"

usage="usage: $0 [option]... [mon] [mds] [osd]\n"
usage=$usage"options:\n"
usage=$usage"\t-d, --debug\n"
usage=$usage"\t-s, --standby_mds: Generate standby-replay MDS for each active\n"
usage=$usage"\t-l, --localhost: use localhost instead of hostname\n"
usage=$usage"\t-i <ip>: bind to specific ip\n"
usage=$usage"\t-r start radosgw (needs ceph compiled with --radosgw and apache2 with mod_fastcgi)\n"
usage=$usage"\t-n, --new\n"
usage=$usage"\t--valgrind[_{osd,mds,mon}] 'toolname args...'\n"
usage=$usage"\t--nodaemon: use ceph-run as wrapper for mon/osd/mds\n"
usage=$usage"\t--smallmds: limit mds cache size\n"
usage=$usage"\t-m ip:port\t\tspecify monitor address\n"
usage=$usage"\t-k keep old configuration files\n"
usage=$usage"\t-x enable cephx (on by default)\n"
usage=$usage"\t-X disable cephx\n"
usage=$usage"\t--hitset <pool> <hit_set_type>: enable hitset tracking\n"
usage=$usage"\t-o config\t\t add extra config parameters to mds section\n"

usage_exit() {
	printf "$usage"
	exit
}

while [ $# -ge 1 ]; do
case $1 in
    -d | --debug )
	    debug=1
	    ;;
    -s | --standby_mds)
	    standby=1
	    ;;
    -l | --localhost )
	    ip="127.0.0.1"
	    ;;
    -i )
	    [ -z "$2" ] && usage_exit
	    ip="$2"
	    shift
	    ;;
    -r )
	    start_rgw=1
	    ;;
    --new | -n )
	    new=1
	    ;;
    --valgrind )
	    [ -z "$2" ] && usage_exit
	    valgrind=$2
	    shift
	    ;;
    --valgrind_mds )
	    [ -z "$2" ] && usage_exit
	    valgrind_mds=$2
	    shift
	    ;;
    --valgrind_osd )
	    [ -z "$2" ] && usage_exit
	    valgrind_osd=$2
	    shift
	    ;;
    --valgrind_mon )
	    [ -z "$2" ] && usage_exit
	    valgrind_mon=$2
	    shift
	    ;;
    --nodaemon )
	    nodaemon=1
	    ;;
    --smallmds )
	    smallmds=1
	    ;;
    mon )
	    start_mon=1
	    start_all=0
	    ;;
    mds )
	    start_mds=1
	    start_all=0
	    ;;
    osd )
	    start_osd=1
	    start_all=0
	    ;;
    -m )
	    [ -z "$2" ] && usage_exit
	    MON_ADDR=$2
	    shift
	    ;;
    -x )
	    cephx=1 # this is on be default, flag exists for historical consistency
	    ;;
    -X )
	    cephx=0
	    ;;
    -k )
	    overwrite_conf=0
	    ;;
    --memstore )
	    memstore=1
	    ;;
    --hitset )
	    hitset="$hitset $2 $3"
	    shift
	    shift
	    ;;
    -o )
	    extra_conf="$extra_conf	$2
"
	    shift
	    ;;
    --cache )
	    if [ -z "$cache" ]; then
		cache="$2"
	    else
		cache="$cache $2"
	    fi
	    shift
	    ;;
    * )
	    usage_exit
esac
shift
done

if [ "$start_all" -eq 1 ]; then
	start_mon=1
	start_mds=1
	start_osd=1
fi

ARGS="-c $conf"

run() {
    type=$1
    shift
    eval "valg=\$valgrind_$type"
    [ -z "$valg" ] && valg="$valgrind"

    if [ -n "$valg" ]; then
	echo "valgrind --tool=$valg $* -f &"
	valgrind --tool=$valg $* -f &
	sleep 1
    else
	if [ "$nodaemon" -eq 0 ]; then
	    echo "$*"
	    $*
	else
	    echo "ceph-run $* -f &"
	    ./ceph-run $* -f &
	fi
    fi
}

if [ "$debug" -eq 0 ]; then
    CMONDEBUG='
	debug mon = 10
        debug ms = 1'
    COSDDEBUG='
        debug ms = 1'
    CMDSDEBUG='
        debug ms = 1'
else
    echo "** going verbose **"
    CMONDEBUG='
	debug mon = 20
        debug paxos = 20
        debug auth = 20
        debug ms = 1'
    COSDDEBUG='
        debug ms = 1
        debug osd = 25
        debug objecter = 20
        debug monc = 20
        debug journal = 20
        debug filestore = 20
        debug objclass = 20'
    CMDSDEBUG='
        debug ms = 1
        debug mds = 20
        debug auth = 20
        debug monc = 20
        mds debug scatterstat = true
        mds verify scatter = true
        mds log max segments = 2'
fi

if [ -n "$MON_ADDR" ]; then
	CMON_ARGS=" -m "$MON_ADDR
	COSD_ARGS=" -m "$MON_ADDR
	CMDS_ARGS=" -m "$MON_ADDR
fi

if [ "$memstore" -eq 1 ]; then
    COSDMEMSTORE='
	osd objectstore = memstore'
fi

# lockdep everywhere?
# export CEPH_ARGS="--lockdep 1"

[ -z "$CEPH_BIN" ] && CEPH_BIN=.
[ -z "$CEPH_PORT" ] && CEPH_PORT=6789


# sudo if btrfs
test -d $CEPH_DEV_DIR/osd0/. && test -e $CEPH_DEV_DIR/sudo && SUDO="sudo"

if [ "$start_all" -eq 1 ]; then
    $SUDO $CEPH_BIN/init-ceph stop
fi
$SUDO rm -f core*

test -d out || mkdir out
test -d dev || mkdir dev
$SUDO rm -rf out/*
test -d gmon && $SUDO rm -rf gmon/*

[ "$cephx" -eq 1 ] && [ "$new" -eq 1 ] && test -e $keyring_fn && rm $keyring_fn


# figure machine's ip
HOSTNAME=`hostname`
if [ -n "$ip" ]; then
    IP="$ip"
else
    echo hostname $HOSTNAME
    RAW_IP=`hostname -I`
    # filter out IPv6 and localhost addresses
    IP="$(echo "$RAW_IP"|tr ' ' '\012'|grep -v :|grep -v '^127\.'|head -n1)"
    # if that left nothing, then try to use the raw thing, it might work
    if [ -z "$IP" ]; then IP="$RAW_IP"; fi
    echo ip $IP
fi
echo "ip $IP"



if [ "$cephx" -eq 1 ]; then
    CEPH_ADM="$CEPH_BIN/ceph -c $conf -k $keyring_fn"
else
    CEPH_ADM="$CEPH_BIN/ceph -c $conf"
fi

MONS=""
count=0
for f in a b c d e f g h i j k l m n o p q r s t u v w x y z
do
    if [ -z "$MONS" ];
    then
	MONS="$f"
    else
	MONS="$MONS $f"
    fi
    count=$(($count + 1))
    [ $count -eq $CEPH_NUM_MON ] && break;
done

DAEMONOPTS="
	log file = $CEPH_OUT_DIR/\$name.log
        admin socket = $CEPH_OUT_DIR/\$name.asok
	chdir = \"\"
	pid file = $CEPH_OUT_DIR/\$name.pid
        heartbeat file = $CEPH_OUT_DIR/\$name.heartbeat
"


if [ "$start_mon" -eq 1 ]; then

	if [ "$new" -eq 1 ]; then
		if [ $overwrite_conf -eq 1 ]; then
		        cat <<EOF > $conf
; generated by vstart.sh on `date`
[global]
        osd pg bits = 3
        osd pgp bits = 5  ; (invalid, but ceph should cope!)
        osd crush chooseleaf type = 0
        osd pool default min size = 1
        run dir = $CEPH_OUT_DIR
EOF
if [ "$cephx" -eq 1 ] ; then
cat <<EOF >> $conf
        auth supported = cephx
EOF
else
cat <<EOF >> $conf
	auth cluster required = none
	auth service required = none
	auth client required = none
EOF
fi
			cat <<EOF >> $conf

[client]
        keyring = $keyring_fn
        log file = $CEPH_OUT_DIR/\$name.\$pid.log

[mds]
$DAEMONOPTS
$CMDSDEBUG
        mds debug frag = true
        mds debug auth pins = true
        mds debug subtrees = true
        mds data = $CEPH_DEV_DIR/mds.\$id
$extra_conf
[osd]
$DAEMONOPTS
        osd data = $CEPH_DEV_DIR/osd\$id
        osd journal = $CEPH_DEV_DIR/osd\$id.journal
        osd journal size = 100
        osd class tmp = out
        osd class dir = .libs
        osd scrub load threshold = 5.0
        osd debug op order = true
$COSDDEBUG
$COSDMEMSTORE
$extra_conf
[mon]
        mon pg warn min per osd = 10
$DAEMONOPTS
$CMONDEBUG
$extra_conf
        mon cluster log file = $CEPH_OUT_DIR/cluster.mon.\$id.log
[global]
$extra_conf
EOF
		fi

		if [ `echo $IP | grep '^127\\.'` ]
		then
			echo
			echo "NOTE: hostname resolves to loopback; remote hosts will not be able to"
			echo "  connect.  either adjust /etc/hosts, or edit this script to use your"
			echo "  machine's real IP."
			echo
		fi

	        $SUDO $CEPH_BIN/ceph-authtool --create-keyring --gen-key --name=mon. $keyring_fn --cap mon 'allow *'
	        $SUDO $CEPH_BIN/ceph-authtool --gen-key --name=client.admin --set-uid=0 \
		    --cap mon 'allow *' \
		    --cap osd 'allow *' \
		    --cap mds allow \
		    $keyring_fn

		# build a fresh fs monmap, mon fs
		str="$CEPH_BIN/monmaptool --create --clobber"
		count=0
		for f in $MONS
		do
			str=$str" --add $f $IP:$(($CEPH_PORT+$count))"
			if [ $overwrite_conf -eq 1 ]; then
				cat <<EOF >> $conf
[mon.$f]
        host = $HOSTNAME
        mon data = $CEPH_DEV_DIR/mon.$f
        mon addr = $IP:$(($CEPH_PORT+$count))
EOF
			fi
			count=$(($count + 1))
		done
		str=$str" --print $monmap_fn"
		echo $str
		$str

		for f in $MONS
		do
		    cmd="rm -rf $CEPH_DEV_DIR/mon.$f"
		    echo $cmd
		    $cmd
                    cmd="mkdir -p $CEPH_DEV_DIR/mon.$f"
                    echo $cmd
                    $cmd
		    cmd="$CEPH_BIN/ceph-mon --mkfs -c $conf -i $f --monmap=$monmap_fn"
		    cmd="$cmd --keyring=$keyring_fn"
		    echo $cmd
		    $cmd
		done

		rm $monmap_fn
	fi

	# start monitors
	if [ "$start_mon" -ne 0 ]; then
		for f in $MONS
		do
		    run 'mon' $CEPH_BIN/ceph-mon -i $f $ARGS $CMON_ARGS
		done
	fi
fi

#osd
if [ "$start_osd" -eq 1 ]; then
    for osd in `seq 0 $((CEPH_NUM_OSD-1))`
    do
	if [ "$new" -eq 1 ]; then
	    if [ $overwrite_conf -eq 1 ]; then
		    cat <<EOF >> $conf
[osd.$osd]
        host = $HOSTNAME
EOF
		    rm -rf $CEPH_DEV_DIR/osd$osd || true
		    for f in $CEPH_DEV_DIR/osd$osd/* ; do btrfs sub delete $f || true ; done || true
		    mkdir -p $CEPH_DEV_DIR/osd$osd
	    fi

	    uuid=`uuidgen`
	    echo "add osd$osd $uuid"
	    $SUDO $CEPH_ADM osd create $uuid
	    $SUDO $CEPH_ADM osd crush add osd.$osd 1.0 host=localhost rack=localrack root=default
	    $SUDO $CEPH_BIN/ceph-osd -i $osd $ARGS --mkfs --mkkey --osd-uuid $uuid

	    key_fn=$CEPH_DEV_DIR/osd$osd/keyring
	    echo adding osd$osd key to auth repository
	    $SUDO $CEPH_ADM -i $key_fn auth add osd.$osd osd "allow *" mon "allow profile osd"
	fi
	echo start osd$osd
	run 'osd' $SUDO $CEPH_BIN/ceph-osd -i $osd $ARGS $COSD_ARGS
    done
fi

# mds
if [ "$smallmds" -eq 1 ]; then
    cat <<EOF >> $conf
[mds]
	mds log max segments = 2
	mds cache size = 10000
EOF
fi

if [ "$start_mds" -eq 1 ]; then
    mds=0
    for name in a b c d e f g h i j k l m n o p
    do
	if [ "$new" -eq 1 ]; then
	    mkdir -p $CEPH_DEV_DIR/mds.$name
	    key_fn=$CEPH_DEV_DIR/mds.$name/keyring
	    if [ $overwrite_conf -eq 1 ]; then
	    	cat <<EOF >> $conf
[mds.$name]
        host = $HOSTNAME
EOF
		if [ "$standby" -eq 1 ]; then
		    mkdir -p $CEPH_DEV_DIR/mds.${name}s
		    cat <<EOF >> $conf
       mds standby for rank = $mds
[mds.${name}s]
        mds standby replay = true
        mds standby for name = ${name}
EOF
		fi
	    fi
	    $SUDO $CEPH_BIN/ceph-authtool --create-keyring --gen-key --name=mds.$name $key_fn
	    $SUDO $CEPH_ADM -i $key_fn auth add mds.$name mon 'allow profile mds' osd 'allow *' mds 'allow'
	    if [ "$standby" -eq 1 ]; then
		    $SUDO $CEPH_BIN/ceph-authtool --create-keyring --gen-key --name=mds.${name}s \
			$CEPH_DEV_DIR/mds.${name}s/keyring
                    $SUDO $CEPH_ADM -i $CEPH_DEV_DIR/mds.${name}s/keyring auth add mds.${name}s \
			mon 'allow *' osd 'allow *' mds 'allow'
	    fi
	fi
	
	run 'mds' $CEPH_BIN/ceph-mds -i $name $ARGS $CMDS_ARGS
	if [ "$standby" -eq 1 ]; then
	    run 'mds' $CEPH_BIN/ceph-mds -i ${name}s $ARGS $CMDS_ARGS
	fi
	
	mds=$(($mds + 1))
	[ $mds -eq $CEPH_NUM_MDS ] && break

#valgrind --tool=massif $CEPH_BIN/ceph-mds $ARGS --mds_log_max_segments 2 --mds_thrash_fragments 0 --mds_thrash_exports 0 > m  #--debug_ms 20
#$CEPH_BIN/ceph-mds -d $ARGS --mds_thrash_fragments 0 --mds_thrash_exports 0 #--debug_ms 20
#$CEPH_ADM mds set_max_mds 2
    done
    cmd="$CEPH_ADM mds set_max_mds $CEPH_NUM_MDS"
    echo $cmd
    $cmd
fi


# rgw
if [ "$start_rgw" -eq 1 ]; then
    for rgw in `seq 0 $((CEPH_NUM_RGW-1))`
    do
	rgwport=$(( $CEPH_RGW_PORT + $rgw ))
	if [ "$new" -eq 1 ]; then
	    if [ $overwrite_conf -eq 1 ]; then
		    dnsname=`hostname -f`
		    cat <<EOF >> $conf
[client.radosgw.rgw$rgw]
        host = $HOSTNAME
$DAEMONOPTS
        keyring = $CEPH_OUT_DIR/keyring.client.radosgw.rgw$rgw
        rgw socket path = $CEPH_OUT_DIR/sock.client.radosgw.rgw$rgw
        rgw dns name = $dnsname
EOF
		    mkdir -p $CEPH_OUT_DIR/htdocs
		    mkdir -p $CEPH_OUT_DIR/fastcgi_sock
		    APACHE2_MODULE_PATH="/usr/lib/apache2/modules"
		    APACHE2_EXTRA_MODULES_NAME="mpm_prefork authz_core"
		    for module in $APACHE2_EXTRA_MODULES_NAME
		    do
			    if [ -f "${APACHE2_MODULE_PATH}/mod_${module}.so" ]; then
				    APACHE2_EXTRA_MODULES="${APACHE2_EXTRA_MODULES}LoadModule ${module}_module ${APACHE2_MODULE_PATH}/mod_${module}.so
"
			    fi 
		    done
		    echo $APACHE2_EXTRA_MODULES
		    cat <<EOF > $CEPH_OUT_DIR/apache.conf
LoadModule env_module /usr/lib/apache2/modules/mod_env.so
LoadModule rewrite_module /usr/lib/apache2/modules/mod_rewrite.so
LoadModule fastcgi_module /usr/lib/apache2/modules/mod_fastcgi.so
$APACHE2_EXTRA_MODULES

Listen $rgwport
ServerName rgwtest.example.com

ServerRoot $CEPH_OUT_DIR
ErrorLog $CEPH_OUT_DIR/apache.error.log
LogFormat "%h l %u %t \"%r\" %>s %b \"{Referer}i\" \"%{User-agent}i\"" combined
CustomLog $CEPH_OUT_DIR/apache.access.log combined
PidFile $CEPH_OUT_DIR/apache.pid
DocumentRoot $CEPH_OUT_DIR/htdocs
FastCgiIPCDir $CEPH_OUT_DIR/fastcgi_sock
FastCgiExternalServer $CEPH_OUT_DIR/htdocs/rgw.fcgi -socket $CEPH_OUT_DIR/sock.client.radosgw.rgw$rgw
RewriteEngine On

RewriteRule ^/([a-zA-Z0-9-_.]*)([/]?.*) /rgw.fcgi?page=$1&params=$2&%{QUERY_STRING} [E=HTTP_AUTHORIZATION:%{HTTP:Authorization},L]

# Set fastcgi environment variables.
# Note that this is separate from Unix environment variables!
SetEnv RGW_LOG_LEVEL 20
SetEnv RGW_PRINT_CONTINUE yes
SetEnv RGW_SHOULD_LOG yes

<Directory $CEPH_OUT_DIR/htdocs>
  Options +ExecCGI
  AllowOverride All
  SetHandler fastcgi-script
</Directory>

AllowEncodedSlashes On
ServerSignature Off
EOF
		    $SUDO $CEPH_ADM auth get-or-create client.radosgw.rgw$rgw osd 'allow rwx' mon 'allow r' -o $CEPH_OUT_DIR/keyring.client.radosgw.rgw$rgw

		    #akey=`echo $$ | md5sum | cut -c 1-20`
		    #skey=`dd if=/dev/urandom of=/tmp/random.$$ bs=1 count=40 2>/dev/null ; base64 < /tmp/random.$$ ; rm /tmp/random.$$`
		    akey='0555b35654ad1656d804'
		    skey='h7GhxuBLTrlhVUyxSPUKUV8r/2EI4ngqJxD7iBdBYLhwluN30JaT3Q=='
		    echo access key $akey
		    echo secret key $skey
		    $CEPH_BIN/radosgw-admin user create --uid tester --access-key $akey --secret $skey --display-name 'M. Tester' --email tester@ceph.com -c $conf
	    fi
	fi
	echo start rgw$rgw on http://localhost:$rgwport
	run 'rgw' $SUDO $CEPH_BIN/radosgw -n client.radosgw.rgw$rgw $ARGS
	run 'apache2' $SUDO apache2 -f $CEPH_OUT_DIR/apache.conf
    done
fi

echo "started.  stop.sh to stop.  see out/* (e.g. 'tail -f out/????') for debug output."

do_cache() {
    while [ -n "$*" ]; do
	p="$1"
	shift
	echo "creating cache for pool $p ..."
	$SUDO $CEPH_ADM <<EOF
osd pool create ${p}-cache 8
osd tier add $p ${p}-cache
osd tier cache-mode ${p}-cache writeback
osd tier set-overlay $p ${p}-cache
quit
EOF
    done
}
do_cache $cache

do_hitsets() {
    while [ -n "$*" ]; do
	pool="$1"
	type="$2"
	shift
	shift
	echo "setting hit_set on pool $pool type $type ..."
	$CEPH_ADM <<EOF
osd pool set $pool hit_set_type $type
osd pool set $pool hit_set_count 8
osd pool set $pool hit_set_period 30
quit
EOF
    done
}
do_hitsets $hitset

echo ""
echo "export PYTHONPATH=./pybind"
echo "export LD_LIBRARY_PATH=.libs"
<|MERGE_RESOLUTION|>--- conflicted
+++ resolved
@@ -38,11 +38,8 @@
 hitset=""
 overwrite_conf=1
 cephx=1 #turn cephx on by default
-<<<<<<< HEAD
 cache=""
-=======
 memstore=0
->>>>>>> 1349ba89
 
 MON_ADDR=""
 
